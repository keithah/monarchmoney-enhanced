import os
import pickle
import unittest
from unittest.mock import patch

import json
from gql import Client
from monarchmoney import MonarchMoney


class TestMonarchMoney(unittest.IsolatedAsyncioTestCase):
    def setUp(self):
        """
        Set up any necessary data or variables for the tests here.
        This method will be called before each test method is executed.
        """
        with open("temp_session.pickle", "wb") as fh:
            session_data = {
                "cookies": {"test_cookie": "test_value"},
                "token": "test_token",
            }
            pickle.dump(session_data, fh)
        self.monarch_money = MonarchMoney()
        self.monarch_money.load_session("temp_session.pickle")

    @patch.object(Client, "execute_async")
    async def test_get_accounts(self, mock_execute_async):
        """
        Test the get_accounts method.
        """
        mock_execute_async.return_value = TestMonarchMoney.loadTestData(
            filename="get_accounts.json",
        )
        result = await self.monarch_money.get_accounts()
        mock_execute_async.assert_called_once()
        self.assertIsNotNone(result, "Expected result to not be None")
        self.assertEqual(len(result["accounts"]), 7, "Expected 7 accounts")
        self.assertEqual(
            result["accounts"][0]["displayName"],
            "Brokerage",
            "Expected displayName to be Brokerage",
        )
        self.assertEqual(
            result["accounts"][1]["currentBalance"],
            1000.02,
            "Expected currentBalance to be 1000.02",
        )
        self.assertFalse(
            result["accounts"][2]["isAsset"],
            "Expected isAsset to be False",
        )
        self.assertEqual(
            result["accounts"][3]["subtype"]["display"],
            "Roth IRA",
            "Expected subtype display to be 'Roth IRA'",
        )
        self.assertFalse(
            result["accounts"][4]["isManual"],
            "Expected isManual to be False",
        )
        self.assertEqual(
            result["accounts"][5]["institution"]["name"],
            "Rando Employer Investments",
            "Expected institution name to be 'Rando Employer Investments'",
        )
        self.assertEqual(
            result["accounts"][6]["id"],
            "90000000030",
            "Expected id to be '90000000030'",
        )
        self.assertEqual(
            result["accounts"][6]["type"]["name"],
            "loan",
            "Expected type name to be 'loan'",
        )

    @patch.object(Client, "execute_async")
    async def test_get_transactions_summary(self, mock_execute_async):
        """
        Test the get_transactions_summary method.
        """
        mock_execute_async.return_value = TestMonarchMoney.loadTestData(
            filename="get_transactions_summary.json",
        )
        result = await self.monarch_money.get_transactions_summary()
        mock_execute_async.assert_called_once()
        self.assertIsNotNone(result, "Expected result to not be None")
        self.assertEqual(
            result["aggregates"][0]["summary"]["sumIncome"],
            50000,
            "Expected sumIncome to be 50000",
        )

    @patch.object(Client, "execute_async")
<<<<<<< HEAD
    async def test_delete_account(self, mock_execute_async):
        """
        Test the delete_account method.
        """

        mock_execute_async.return_value = {
            "deleteAccount": {
                "deleted": True,
                "errors": None,
                "__typename": "DeleteAccountMutation",
            }
        }

        result = await self.monarch_money.delete_account("170123456789012345")

        mock_execute_async.assert_called_once()

        kwargs = mock_execute_async.call_args.kwargs
        self.assertEqual(kwargs["operation_name"], "Common_DeleteAccount")
        self.assertEqual(kwargs["variable_values"], {"id": "170123456789012345"})

        self.assertIsNotNone(result, "Expected result to not be None")
        self.assertEqual(result["deleteAccount"]["deleted"], True)
        self.assertEqual(result["deleteAccount"]["errors"], None)
=======
    async def test_get_account_type_options(self, mock_execute_async):
        """
        Test the get_account_type_options method.
        """
        # Mock the execute_async method to return a test result
        mock_execute_async.return_value = TestMonarchMoney.loadTestData(
            filename="get_account_type_options.json",
        )

        # Call the get_account_type_options method
        result = await self.monarch_money.get_account_type_options()

        # Assert that the execute_async method was called once
        mock_execute_async.assert_called_once()

        # Assert that the result is not None
        self.assertIsNotNone(result, "Expected result to not be None")

        # Assert that the result matches the expected output
        self.assertEqual(
            len(result["accountTypeOptions"]), 10, "Expected 10 account type options"
        )
        self.assertEqual(
            result["accountTypeOptions"][0]["type"]["name"],
            "depository",
            "Expected first account type option name to be 'depository'",
        )
        self.assertEqual(
            result["accountTypeOptions"][1]["type"]["name"],
            "brokerage",
            "Expected second account type option name to be 'brokerage'",
        )
        self.assertEqual(
            result["accountTypeOptions"][2]["type"]["name"],
            "real_estate",
            "Expected third account type option name to be 'real_estate'",
        )

    @patch.object(Client, "execute_async")
    async def test_get_account_holdings(self, mock_execute_async):
        """
        Test the get_account_holdings method.
        """
        # Mock the execute_async method to return a test result
        mock_execute_async.return_value = TestMonarchMoney.loadTestData(
            filename="get_account_holdings.json",
        )

        # Call the get_account_holdings method
        result = await self.monarch_money.get_account_holdings(account_id=1234)

        # Assert that the execute_async method was called once
        mock_execute_async.assert_called_once()

        # Assert that the result is not None
        self.assertIsNotNone(result, "Expected result to not be None")

        # Assert that the result matches the expected output
        self.assertEqual(
            len(result["portfolio"]["aggregateHoldings"]["edges"]),
            3,
            "Expected 3 holdings",
        )
        self.assertEqual(
            result["portfolio"]["aggregateHoldings"]["edges"][0]["node"]["quantity"],
            101,
            "Expected first holding to be 101 in quantity",
        )
        self.assertEqual(
            result["portfolio"]["aggregateHoldings"]["edges"][1]["node"]["totalValue"],
            10000,
            "Expected second holding to be 10000 in total value",
        )
        self.assertEqual(
            result["portfolio"]["aggregateHoldings"]["edges"][2]["node"]["holdings"][0][
                "name"
            ],
            "U S Dollar",
            "Expected third holding name to be 'U S Dollar'",
        )
>>>>>>> 4e8ddea6

    @classmethod
    def loadTestData(cls, filename) -> dict:
        filename = f"{os.path.dirname(os.path.realpath(__file__))}/{filename}"
        with open(filename, "r") as file:
            return json.load(file)

    def tearDown(self):
        """
        Tear down any necessary data or variables for the tests here.
        This method will be called after each test method is executed.
        """
        os.remove("temp_session.pickle")


if __name__ == "__main__":
    unittest.main()<|MERGE_RESOLUTION|>--- conflicted
+++ resolved
@@ -92,7 +92,6 @@
         )
 
     @patch.object(Client, "execute_async")
-<<<<<<< HEAD
     async def test_delete_account(self, mock_execute_async):
         """
         Test the delete_account method.
@@ -117,7 +116,7 @@
         self.assertIsNotNone(result, "Expected result to not be None")
         self.assertEqual(result["deleteAccount"]["deleted"], True)
         self.assertEqual(result["deleteAccount"]["errors"], None)
-=======
+
     async def test_get_account_type_options(self, mock_execute_async):
         """
         Test the get_account_type_options method.
@@ -198,7 +197,6 @@
             "U S Dollar",
             "Expected third holding name to be 'U S Dollar'",
         )
->>>>>>> 4e8ddea6
 
     @classmethod
     def loadTestData(cls, filename) -> dict:
