import os
import pickle
import unittest
from unittest.mock import patch

import json
from gql import Client
from monarchmoney import MonarchMoney


class TestMonarchMoney(unittest.IsolatedAsyncioTestCase):
    def setUp(self):
        """
        Set up any necessary data or variables for the tests here.
        This method will be called before each test method is executed.
        """
        with open("temp_session.pickle", "wb") as fh:
            session_data = {
                "cookies": {"test_cookie": "test_value"},
                "token": "test_token",
            }
            pickle.dump(session_data, fh)
        self.monarch_money = MonarchMoney()
        self.monarch_money.load_session("temp_session.pickle")

    @patch.object(Client, "execute_async")
    async def test_get_accounts(self, mock_execute_async):
        """
        Test the get_accounts method.
        """
        mock_execute_async.return_value = TestMonarchMoney.loadTestData(
            filename="get_accounts.json",
        )
        result = await self.monarch_money.get_accounts()
        mock_execute_async.assert_called_once()
        self.assertIsNotNone(result, "Expected result to not be None")
        self.assertEqual(len(result["accounts"]), 7, "Expected 7 accounts")
        self.assertEqual(
            result["accounts"][0]["displayName"],
            "Brokerage",
            "Expected displayName to be Brokerage",
        )
        self.assertEqual(
            result["accounts"][1]["currentBalance"],
            1000.02,
            "Expected currentBalance to be 1000.02",
        )
        self.assertFalse(
            result["accounts"][2]["isAsset"],
            "Expected isAsset to be False",
        )
        self.assertEqual(
            result["accounts"][3]["subtype"]["display"],
            "Roth IRA",
            "Expected subtype display to be 'Roth IRA'",
        )
        self.assertFalse(
            result["accounts"][4]["isManual"],
            "Expected isManual to be False",
        )
        self.assertEqual(
            result["accounts"][5]["institution"]["name"],
            "Rando Employer Investments",
            "Expected institution name to be 'Rando Employer Investments'",
        )
        self.assertEqual(
            result["accounts"][6]["id"],
            "90000000030",
            "Expected id to be '90000000030'",
        )
        self.assertEqual(
            result["accounts"][6]["type"]["name"],
            "loan",
            "Expected type name to be 'loan'",
        )

    @patch.object(Client, "execute_async")
    async def test_get_transactions_summary(self, mock_execute_async):
        """
        Test the get_transactions_summary method.
        """
        mock_execute_async.return_value = TestMonarchMoney.loadTestData(
            filename="get_transactions_summary.json",
        )
        result = await self.monarch_money.get_transactions_summary()
        mock_execute_async.assert_called_once()
        self.assertIsNotNone(result, "Expected result to not be None")
        self.assertEqual(
            result["aggregates"][0]["summary"]["sumIncome"],
            50000,
            "Expected sumIncome to be 50000",
        )

    @patch.object(Client, "execute_async")
    async def test_get_account_type_options(self, mock_execute_async):
        """
        Test the get_account_type_options method.
        """
        # Mock the execute_async method to return a test result
        mock_execute_async.return_value = TestMonarchMoney.loadTestData(
            filename="get_account_type_options.json",
        )

        # Call the get_account_type_options method
        result = await self.monarch_money.get_account_type_options()

        # Assert that the execute_async method was called once
        mock_execute_async.assert_called_once()

        # Assert that the result is not None
        self.assertIsNotNone(result, "Expected result to not be None")

        # Assert that the result matches the expected output
        self.assertEqual(
<<<<<<< HEAD
            len(result["accountTypeOptions"]), 10, "Expected 3 account type options"
        )
        self.assertEqual(
            result["accountTypeOptions"][0]["type"]["name"],
            "depository",
            "Expected first account type option name to be 'depository'",
        )
        self.assertEqual(
            result["accountTypeOptions"][1]["type"]["name"],
            "brokerage",
            "Expected second account type option name to be 'brokerage'",
        )
        self.assertEqual(
            result["accountTypeOptions"][2]["type"]["name"],
            "real_estate",
            "Expected third account type option name to be 'real_estate'",
=======
            len(result["accountTypeOptions"]), 3, "Expected 3 account type options"
        )
        self.assertEqual(
            result["accountTypeOptions"][0]["name"],
            "asset",
            "Expected first account type option name to be 'asset'",
        )
        self.assertEqual(
            result["accountTypeOptions"][1]["name"],
            "liability",
            "Expected second account type option name to be 'liability'",
        )
        self.assertEqual(
            result["accountTypeOptions"][2]["name"],
            "equity",
            "Expected third account type option name to be 'equity'",
>>>>>>> ab127a25
        )

    @classmethod
    def loadTestData(cls, filename) -> dict:
        filename = f"{os.path.dirname(os.path.realpath(__file__))}/{filename}"
        with open(filename, "r") as file:
            return json.load(file)

    def tearDown(self):
        """
        Tear down any necessary data or variables for the tests here.
        This method will be called after each test method is executed.
        """
        os.remove("temp_session.pickle")


if __name__ == "__main__":
    unittest.main()<|MERGE_RESOLUTION|>--- conflicted
+++ resolved
@@ -112,8 +112,7 @@
 
         # Assert that the result matches the expected output
         self.assertEqual(
-<<<<<<< HEAD
-            len(result["accountTypeOptions"]), 10, "Expected 3 account type options"
+            len(result["accountTypeOptions"]), 10, "Expected 10 account type options"
         )
         self.assertEqual(
             result["accountTypeOptions"][0]["type"]["name"],
@@ -129,24 +128,6 @@
             result["accountTypeOptions"][2]["type"]["name"],
             "real_estate",
             "Expected third account type option name to be 'real_estate'",
-=======
-            len(result["accountTypeOptions"]), 3, "Expected 3 account type options"
-        )
-        self.assertEqual(
-            result["accountTypeOptions"][0]["name"],
-            "asset",
-            "Expected first account type option name to be 'asset'",
-        )
-        self.assertEqual(
-            result["accountTypeOptions"][1]["name"],
-            "liability",
-            "Expected second account type option name to be 'liability'",
-        )
-        self.assertEqual(
-            result["accountTypeOptions"][2]["name"],
-            "equity",
-            "Expected third account type option name to be 'equity'",
->>>>>>> ab127a25
         )
 
     @classmethod
